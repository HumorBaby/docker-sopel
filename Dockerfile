## Build Arguments ##
#####################
## Set the python image tag to use as the base image. 
# See https://hub.docker.com/_/python?tab=tags for a list of valid tags.
# Set  default below to desired Python version.
ARG PYTHON_TAG=3.8-alpine
##

## Set the UID/GID that sopel will run and make files/folders as.
# For security, these values are set past the upper limit of named users in most
# linux environments. `chown` any volume mounts to the IDs specified here, or 
# change to match your GID (and UID if desired) if you think its okay ¯\_(ツ)_/¯
ARG SOPEL_GID=100000
ARG SOPEL_UID=100000
##

## Set the repository used to pull the sopel source
# Set Docker build-arg SOPEL_REPO with private fork, or change default below 
# as desired. Any valid Git URL is acceptable.
ARG SOPEL_REPO=https://github.com/sopel-irc/sopel.git
##

## Set the specific branch/commit for the source
# This can be a branch name, release/tag, or even specific commit hash.
# Set Docker build-arg SOPEL_BRANCH, or replace the default value below.
<<<<<<< HEAD
ARG SOPEL_BRANCH=v6.6.9
=======
ARG SOPEL_BRANCH=v7.0.0
>>>>>>> 91b0bf3b
##

## Do not modify below this !! ##
#################################

#####
### STAGE 1: Pull latest source
#####
FROM alpine:latest AS git-fetch

ARG SOPEL_REPO
ARG SOPEL_BRANCH

RUN set -ex \
  && apk add --no-cache --virtual .git \
    git \
  && git clone \
    --depth 1 --branch ${SOPEL_BRANCH} \
    ${SOPEL_REPO} /sopel-src \
  && apk del \
    .git
#####
#####

#####
### STAGE 2: Install Sopel
#####
FROM python:${PYTHON_TAG}
# Pre-set ARGs
ARG SOPEL_BRANCH
# Injected ARGs
ARG BUILD_DATE
ARG VCS_REF
ARG DOCKERFILE_VCS_REF
LABEL maintainer="Humorous Baby <humorbaby@humorbaby.net>" \
      org.label-schema.build-date="${BUILD_DATE}" \
      org.label-schema.name="sopel" \
      org.label-schema.description=" \
        Sopel, the Python IRC bot. \
        For stand-alone or compose/stack service use." \
      org.label-schema.url="https://sopel.chat" \
      org.label-schema.vcs-url="https://github.com/sopel-irc/sopel" \
      org.label-schema.vcs-ref="${VCS_REF}" \
      org.label-schema.version="Python ${PYTHON_VERSION}/Sopel ${SOPEL_BRANCH}" \
      org.label-schema.schema-version="1.0" \
      dockerfile.vcs-url="https://github.com/sopel-irc/docker-sopel" \
      dockerfile.vcf-ref="${DOCKERFILE_VCS_REF}"

ARG SOPEL_GID
ARG SOPEL_UID

RUN set -ex \
  && apk add --no-cache \
    shadow \
    su-exec \
\
  && addgroup -g ${SOPEL_GID} sopel \
  && adduser -u ${SOPEL_UID} -G sopel -h /home/sopel -s /bin/ash sopel -D \
\
  && mkdir /home/sopel/.sopel \
  && chown sopel:sopel /home/sopel/.sopel

WORKDIR /home/sopel

COPY --from=git-fetch --chown=sopel:sopel /sopel-src /home/sopel/sopel-src
RUN set -ex \
  && cd ./sopel-src \
  && su-exec sopel python setup.py install --user \
  && cd .. \
  && rm -rf ./sopel-src

VOLUME [ "/home/sopel/.sopel" ]

COPY entrypoint.sh /entrypoint.sh

ENTRYPOINT [ "/entrypoint.sh" ]
CMD [ "sopel" ]<|MERGE_RESOLUTION|>--- conflicted
+++ resolved
@@ -23,11 +23,7 @@
 ## Set the specific branch/commit for the source
 # This can be a branch name, release/tag, or even specific commit hash.
 # Set Docker build-arg SOPEL_BRANCH, or replace the default value below.
-<<<<<<< HEAD
-ARG SOPEL_BRANCH=v6.6.9
-=======
 ARG SOPEL_BRANCH=v7.0.0
->>>>>>> 91b0bf3b
 ##
 
 ## Do not modify below this !! ##
