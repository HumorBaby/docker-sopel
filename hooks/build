--- conflicted
+++ resolved
@@ -7,13 +7,8 @@
 # the image label. Figured, might as well put the Python version in here
 # since these two variables should be updated (or atleast checked) together
 # with new sopel versions.
-<<<<<<< HEAD
 PYTHON_TAG=${PYTHON_TAG:-3.8-alpine}
-SOPEL_BRANCH=${SOPEL_BRANCH:-v6.6.9}
-=======
-PYTHON_TAG=${PYTHON_TAG:-3.6-alpine}
 SOPEL_BRANCH=${SOPEL_BRANCH:-v7.0.0}
->>>>>>> 91b0bf3b
 
 # Prevent cache busting during development builds by allowing build-specific
 # ARGs to be set by environment variables.
